--- conflicted
+++ resolved
@@ -33,11 +33,7 @@
     lxml>=4.6.4
     matplotlib>=3.5.0
     networkx>=2.6.3
-<<<<<<< HEAD
-    nmrglue @ git+https://github.com/jjhelmus/nmrglue@master#egg=nmrglue
-=======
     nmrglue >= 0.8
->>>>>>> 4c7eb371
     numpy>=1.20.3
     ord-schema>=0.3.0
     packaging>=21.3
@@ -46,12 +42,8 @@
     pydantic>=1.8.2
     pyserial>=3
     pyyaml>=6.0
-<<<<<<< HEAD
-    scipy>=1.6.3
-=======
     scipy>=1.6.3, <1.8
     unsync>=1.0.0
->>>>>>> 4c7eb371
     uvicorn>=0.13.4
     zeroconf>=0.36.2
     google-api-python-client
