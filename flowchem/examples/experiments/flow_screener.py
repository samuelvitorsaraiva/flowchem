# ToDo
#  A)  for experiment:
#  OK 1) Create reasonable boundary conditions -> from experiment
#  OK 2) equivalents  and residence time are the x and y axis, yield the z.  Flow rates follow from residence time and equivalents
#  OK 3) within these, create a matrix with a reasonable number of points  -> 9 * 10? 1, 1.1, 1.2 - 1.9, 1-10 min. flowrate = Ivol / Rtime. from this, individual flow rates follow
#  OK 4) Iterate through these points, being the conditions for the experiment and do this 2 times, in orthogonal direction
#  B) for hardware and control
#  OK 1) make sure that the syringes don't stall/empty with keepalive
#  OK 2) set  flow rate for first point
#  OK 3) start syringes once
#  OK 4) wait for equilibration
#  5) measure spectra and calculate yield. repeat that 3 times
#  C) Inputs and outputs should be:
#  OK 1) a dictionary, also check what was used in the sugar optimizer, probably bendable. Go for pandas data frame
#  OK kind of 2) output needs to be condition and yield. Simply append yield to empty field in data frame?

from flowchem.devices.Harvard_Apparatus.HA_elite11 import Elite11, PumpIO
import numpy as np
import pandas as pd
from time import sleep, time


# hard parameters
reactor_volume = 2


def flow_rates(volume, residence_time, equivalents):
    """ Given volume in ml, residence time in min and equivalents of SOCl2 returns the respective flowrates (ml/min) """
    total_flow = volume/residence_time
    # 0.1 is the concentration ratio
    flow_thio = total_flow*0.1*equivalents
    flow_acid = total_flow-flow_thio
    return round(flow_thio, 3), round(flow_acid, 3)


# prepare the IO Frame
equivalents = np.linspace(start=1, stop=2, num=11)  # [1.  1.1 1.2 1.3 1.4 1.5 1.6 1.7 1.8 1.9 2. ]
residence_times = np.linspace(start=1, stop=10, num=10)  # [ 1.  2.  3.  4.  5.  6.  7.  8.  9. 10.]
# equivalents = np.arange(start=1, stop=2.1, step=0.1)
# residence_times = np.arange(start=1, stop=11)

conditions_results = pd.DataFrame(columns=['residence_time', 'eq_thio','flow_thio', 'flow_acid', 'yield_1', 'yield_2', 'yield_3', 'yield_1_rev', 'yield_2_rev', 'yield_3_rev', 'Run_forward', 'Run_backward'])

# aa = []
# bb = []
# for residence_time in residence_times:
#     for equivalent in equivalents:
#         aa.append(residence_time)
#         bb.append(equivalent)
#
# conditions_results['residence_time']=aa
# conditions_results['eq_thio']=bb

# Create tuples with (residence time, equivalents) for each experimental datapoint
experimental_conditions = [(t_res, eq) for t_res in residence_times for eq in equivalents]
# Adds conditions to dataframe
conditions_results['residence_time'], conditions_results['eq_thio'] = zip(*experimental_conditions)


def calculate_flowrate(row):
    print(row)
    row['flow_thio'], row['flow_acid'] = flow_rates(reactor_volume, row['residence_time'], row['eq_thio'])
    return row

# now, iterate through the dataframe and calculate flow rates
conditions_results = conditions_results.apply(calculate_flowrate, axis=1)

# for ind in conditions_results.index:
#     conditions_results.at[ind, 'flow_thio'], conditions_results.at[ind, 'flow_acid'] = flow_rates(reactor_volume, conditions_results.at[ind, 'residence_time'] , conditions_results.at[ind, 'eq_thio'])


# Hardware
pump_connection = PumpIO('COM4')

pump_thionyl_chloride = Elite11(pump_connection, address=0)
pump_hexyldecanoic_acid = Elite11(pump_connection, address=1)



# Dataframe already is in the right order, now iterate through from top and from bottom, run the experiments and set the boolean
# assume that the correct syringe diameter was manually set
for ind in conditions_results.index:
    if conditions_results.at[ind, 'Run_forward']  != True:
        # also check the bool, if it ran already, don't rerun it. but skip it
        pump_thionyl_chloride.infusion_rate = conditions_results.at[ind, 'flow_thio']
        pump_hexyldecanoic_acid.infusion_rate = conditions_results.at[ind, 'flow_acid']

        # Ensures pumps are running
        if not pump_thionyl_chloride.is_moving():
            pump_thionyl_chloride.infuse_run()
        if not pump_hexyldecanoic_acid.is_moving():
            pump_hexyldecanoic_acid.infuse_run()

        # wait until several reactor volumes are through
        sleep(3*60*conditions_results.at[ind, 'residence_time'])

        # check if any pump stalled, if so, set the bool false, leave loop
        if not pump_thionyl_chloride.is_moving() or not pump_hexyldecanoic_acid.is_moving():
            conditions_results.at[ind, 'Run_forward'] = False
            break

        # take three IRs
        print('yield is nice')
        # easiest: no triggering but extraction from working live data visualisation

<<<<<<< HEAD
        # check if any pump stalled, if so, set the bool false, leave loop
        if not pump_thionyl_chloride.is_moving() or not pump_hexyldecanoic_acid.is_moving():
            conditions_results.at[ind, 'Run_forward'] = False
            break

    # after the whole for loop is over, drop that to a csv file.
    # TODO make sure this doesn't overwrite previous runs
    conditions_results.to_csv("flowchem/examples/experiments/results")
=======

        # check if any pump stalled, if so, set the bool false, else true
        if pump_thionyl_chloride.is_moving() and pump_hexyldecanoic_acid.is_moving():
            conditions_results.at[ind, 'Run_forward'] = True
        else:
            conditions_results.at[ind, 'Run_forward'] = False
            break

for ind in reversed(conditions_results.index):
    if conditions_results.at[ind, 'Run_forward']  != True:
        # also check the bool, if it ran already, don't rerun it. but skip it
        pump_thionyl_chloride.infusion_rate = conditions_results.at[ind, 'flow_thio']
        pump_hexyldecanoic_acid.infusion_rate = conditions_results.at[ind, 'flow_acid']
        if pump_thionyl_chloride.is_moving() and pump_hexyldecanoic_acid.is_moving():
            pass
        else:
            pump_thionyl_chloride.infuse_run()
            pump_hexyldecanoic_acid.infuse_run()

        # wait until several reactor volumes are through
        sleep(3*60*conditions_results.at[ind, 'residence_time'])

        # check if any pump stalled, if so, set the bool false, leave loop
        if pump_thionyl_chloride.is_moving() and pump_hexyldecanoic_acid.is_moving():
            pass
        else:
            conditions_results.at[ind, 'Run_forward'] = False
            break

        # take three IRs
        print('yield is nice')
        # easiest: no triggering but extraction from working live data visualisation


        # check if any pump stalled, if so, set the bool false, else true
        if pump_thionyl_chloride.is_moving() and pump_hexyldecanoic_acid.is_moving():
            conditions_results.at[ind, 'Run_forward'] = True
        else:
            conditions_results.at[ind, 'Run_forward'] = False
            break

#stop the pumps

# after the whole for loop is over, drop that to a csv file.
# TODO make sure this doesn't overwrite previous runs, by adding timestamp. Also make proper path
conditions_results.to_csv(f"C:/Users/jwolf/Documents/flowchem/flowchem/examples/experiments/results/{'screening_at_'}{round(time())}")
>>>>>>> bfba0735


<|MERGE_RESOLUTION|>--- conflicted
+++ resolved
@@ -103,23 +103,14 @@
         print('yield is nice')
         # easiest: no triggering but extraction from working live data visualisation
 
-<<<<<<< HEAD
-        # check if any pump stalled, if so, set the bool false, leave loop
+
+        # check if any pump stalled, if so, set the bool false, else true
         if not pump_thionyl_chloride.is_moving() or not pump_hexyldecanoic_acid.is_moving():
             conditions_results.at[ind, 'Run_forward'] = False
             break
+        else:
+            conditions_results.at[ind, 'Run_forward'] = True
 
-    # after the whole for loop is over, drop that to a csv file.
-    # TODO make sure this doesn't overwrite previous runs
-    conditions_results.to_csv("flowchem/examples/experiments/results")
-=======
-
-        # check if any pump stalled, if so, set the bool false, else true
-        if pump_thionyl_chloride.is_moving() and pump_hexyldecanoic_acid.is_moving():
-            conditions_results.at[ind, 'Run_forward'] = True
-        else:
-            conditions_results.at[ind, 'Run_forward'] = False
-            break
 
 for ind in reversed(conditions_results.index):
     if conditions_results.at[ind, 'Run_forward']  != True:
@@ -156,9 +147,8 @@
 
 #stop the pumps
 
-# after the whole for loop is over, drop that to a csv file.
-# TODO make sure this doesn't overwrite previous runs, by adding timestamp. Also make proper path
-conditions_results.to_csv(f"C:/Users/jwolf/Documents/flowchem/flowchem/examples/experiments/results/{'screening_at_'}{round(time())}")
->>>>>>> bfba0735
+    # after the whole for loop is over, drop that to a csv file.
+    # TODO make sure this doesn't overwrite previous runs, by adding timestamp. Also make proper path
+    conditions_results.to_csv(f"C:/Users/jwolf/Documents/flowchem/flowchem/examples/experiments/results/{'screening_at_'}{round(time())}")
 
 
