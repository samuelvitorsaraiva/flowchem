--- conflicted
+++ resolved
@@ -82,7 +82,6 @@
 pump_acid_solvent.set_flow(0.1)
 pump_acid_solvent.start_flow()
 
-<<<<<<< HEAD
 
 def calculate_flowrate(residence_time: float, equivalent: float) -> tuple[float, float]:
     """
@@ -99,9 +98,6 @@
     flow_acid = total_flow - flow_socl2
     return flow_socl2, flow_acid
 
-=======
-breakpoint()
->>>>>>> b61d512c
 
 # Loop execute the points that are needed
 for index, row in xp_data.iterrows():
@@ -113,15 +109,9 @@
     3) Set flowrates of solvent pumps
     4) Move valves to load position
     5) Fill loops
-<<<<<<< HEAD
-    6) Verify that the target temperature has been reached
-    7) Switch both valves to INJECT
-    8) Waits 1.5 tR, and measure yield and save
-=======
     6) Wait for set temperature
     7) Switch valves to inject
     8) Waits 1.5 tR, start acquiring IR spectra until steady state conditions are reached or max time has passed
->>>>>>> b61d512c
     9) flushes loops+reactor at higher flowrate and save results
     """
     print(f"Applying the following conditions: tR={row['tR']}, SOCl2_eq={row['eq']}, temp={row['T']}")
@@ -161,10 +151,7 @@
     pump_socl2_filling.infusion_rate = 1
     pump_socl2_filling.infuse_run()
     pump_acid_filling.to_volume(volume_in_ml=0, speed=30)
-<<<<<<< HEAD
     pump_socl2_filling.wait_until_idle()
-=======
->>>>>>> b61d512c
     pump_acid_filling.wait_until_idle()
 
     # 6) Wait for set temperature
@@ -193,15 +180,11 @@
     pump_acid_solvent.set_flow(_fast_flowrate_acid)
     sleep(reactor_volumes_to_flush*60)
 
-<<<<<<< HEAD
     # Given that the loop hosts 5.5 reactor volumes, and at least 1.5 have already been waited for, just flash 4 VR
     pump_socl2_solvent
 
 pump_acid_filling.stop()
 pump_socl2_filling.stop()
-=======
-    # 8) Waits 1.5 tR, start acquiring IR spectra until steady state conditions are reached or max time has passed
->>>>>>> b61d512c
 
 
     # Once experiment is performed remove it from the source CSV
