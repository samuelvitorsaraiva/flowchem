import time
import logging
from flowchem.devices.Knauer.KnauerPumpValveAPI import KnauerValve, KnauerPump
from flowchem.devices.Knauer.knauer_autodiscover import autodiscover_knauer
from flowchem.devices.Harvard_Apparatus.HA_elite11 import Elite11, PumpIO
from flowchem.devices.mansonlib import PowerSupply
import json
from flowchem.devices.iCIR import FlowIR

# usable, but maybe some output table or format would be nice: especially parameters like t or wavelength


# residence time determines flow rate with known volume
def get_flow_rate_for_residence_time(residence_time_in_min, volume_reactor_in_ml) -> float:
    rate_in_ml_min = volume_reactor_in_ml / residence_time_in_min
    return rate_in_ml_min


# this starts  the pump. loads the sample loop. pushes half the reactor volume through,
# then switches to next collection vial, waits half reactor + full reactor volume.
def perform_experiment(residence_time, reactor_volume, sample_loop_volume, dead_volume, file_name=None):
    flow_rate = get_flow_rate_for_residence_time(residence_time, reactor_volume)

    current_valve_position = necessary_devices_macs['fraction_collection'].get_current_position()

    logging.info(f'Flow rate is {flow_rate} for residence time {residence_time}. This will go into collection vessel on position {int(current_valve_position)+1}')

    str_to_write = f'Collection vessel on valve position {int(current_valve_position)+1}: Flow rate was {flow_rate} ml/min for residence time {residence_time} min.\n\r'
    # dump dict with collection vessel as primary key. links to dict of flow, residence time and spectra 1 to --
    necessary_devices_macs['solvent_delivery'].set_flow(round(flow_rate * 1000))  # transform to µl/min
    necessary_devices_macs['solvent_delivery'].start_flow()

    # load starting mixture to loop
    necessary_devices_macs['injection_loop'].switch_to_position('L')
    necessary_devices_macs['injection_pump'].run()  # TODO check infuse_run()

    time.sleep(30)

    while True:
        if not necessary_devices_macs['injection_pump'].is_moving():
            break

    necessary_devices_macs['injection_loop'].switch_to_position('I')
    # start timer

    start_time = time.time()
    purge_time = start_time + ((reactor_volume/2 + dead_volume) / flow_rate) * 60

    #safety margin on front is half rector volume, safety margin on back is half sample loop volume
    collection_time = purge_time + ((reactor_volume/2+sample_loop_volume/2) / flow_rate) * 60
<<<<<<< HEAD

    collect_time_end = collection_time + (sample_loop_volume / flow_rate) * 60
=======
    #big saftey margin for flushing
    collect_time_end = collection_time + ((sample_loop_volume*1.5) / flow_rate) * 60
>>>>>>> aec7372e

    logging.info("this run will be over in "+ str((collect_time_end-start_time)/60) +"min.")

    # actually, when one does the calculation it turns out that collection time solely depends on the sample loop
    # which also makes sense if one thinks about it: Any volume close to zero of a sample loop will mean close to zero collection time.
    # off course, this should not be followed to stricly because of tailing

    # wait until half the reactor is full with reagent
    counter = 0
    while time.time() < purge_time:
        time.sleep(1)
        counter += 1
        if counter == 60:
<<<<<<< HEAD
            logging.info("Still "+str((purge_time-time.time())/60)+ "min to wait until collection starts")
=======
            remaining_time = purge_time-time.time()
            logging.info(f"Still {remaining_time/60:.2f} min to wait until collection starts")
>>>>>>> aec7372e
            counter = 0

    necessary_devices_macs['fraction_collection'].switch_to_position(int(current_valve_position) + 1)

    # now collect up till half of sample loop
    while time.time() < collection_time:
        time.sleep(1)
        counter += 1
        if counter == 60:
            logging.info("Still "+str((collect_time_end-time.time())/60)+ "min to wait until collection peaks")
            counter = 0

    spectrum = ir_spectrometer.get_last_spectrum_treated()

    result = {str_to_write: spectrum}
    with open(file_name, 'a') as f:
        json.dump(result, f, indent= "")

    while time.time() < collect_time_end:
        time.sleep(1)
        counter += 1
        if counter == 60:
            logging.info("Still "+str((collect_time_end-time.time())/60)+ "min to wait until collection finishes")
            counter = 0

    # the tail is caught anyway by switching after half the reactor volume
    logging.info('Collection of product is finished')

if __name__ == "__main__":
    # take arguments and calculate everything needed. In the end this will solely be times and flow rates.
    # iterate through experiments
    available_macs_ips = autodiscover_knauer(source_ip='192.168.1.1')

    try:
        necessary_devices_macs = {'solvent_delivery': KnauerPump(available_macs_ips['00:80:a3:ba:bf:e2']),
                                  'injection_loop': KnauerValve(available_macs_ips['00:80:a3:ce:7e:15']),
                                  'injection_pump': Elite11(PumpIO('COM5'), diameter=14.57, volume_syringe=10),
                                  'fraction_collection': KnauerValve(available_macs_ips['00:80:a3:ce:8e:43'])}
    except KeyError as e:
        raise ConnectionError(f'Device with MAC {e} is not available') from e

    # will trhow error if not operational
    ir_spectrometer = FlowIR()
    ir_spectrometer.is_instrument_connected()
    ir_spectrometer.get_last_spectrum_treated()



    # use power supply and switch LEDs on

    ps = PowerSupply()
    ps.open("COM6")

    ps.set_voltage_and_current(voltage_in_volt=36, current_in_ampere=2)
    ps.output_on()


    # ultimately, this could be determined with dye or fluorescence, biphasic mixture(diffusion) known flowrate would yield volume
    # reactortocollection needs to be cleaned actually. This needs to be done after everything is out, but before new stuff arrives
    reactor_volume = 4.7
    # ToDo check:
    injection_loop_volume = 0.98
    dead_volume = 0.45
    # to the IR it is again 0.2 mL

    # If you want to use units all over the place pint is a nice package for that, see e.g. HA Elite 11 unit conversions
    # That would allow the next line to be residence_time = ["1 sec", "15 sec", "0.5 min"]
    # Using values with units all over the place is slightly more complex, but has the advantage of allowing
    # more descriptive and "human" input (via pint parser), transparent unit transformation and ideally could
    # prevent dimensionality errors. I'm not 100% sold to that as the unit registry syntax is not always clean
    residence_times = [1/60, 0.25, 0.5]
    # set syringe pump
    necessary_devices_macs['injection_pump'].target_volume(injection_loop_volume * 1.1)
    necessary_devices_macs['injection_pump'].infusion_rate(2)
    necessary_devices_macs['injection_pump'].force(percent_force=50)

    for i in residence_times[::-1]:
        perform_experiment(i, reactor_volume, injection_loop_volume, dead_volume, file_name='jbw13_onlymaleimid.txt')

    logging.info('run finished. Now purging some solvent to get last tail out')
    necessary_devices_macs['solvent_delivery'].set_flow(1000)
    necessary_devices_macs['solvent_delivery'].start_flow()
    time.sleep(600)
    necessary_devices_macs['solvent_delivery'].stop_flow()

    ps.output_off()
# Future: ALL parameters should be reported. <|MERGE_RESOLUTION|>--- conflicted
+++ resolved
@@ -46,21 +46,11 @@
     start_time = time.time()
     purge_time = start_time + ((reactor_volume/2 + dead_volume) / flow_rate) * 60
 
-    #safety margin on front is half rector volume, safety margin on back is half sample loop volume
     collection_time = purge_time + ((reactor_volume/2+sample_loop_volume/2) / flow_rate) * 60
-<<<<<<< HEAD
-
-    collect_time_end = collection_time + (sample_loop_volume / flow_rate) * 60
-=======
     #big saftey margin for flushing
     collect_time_end = collection_time + ((sample_loop_volume*1.5) / flow_rate) * 60
->>>>>>> aec7372e
 
     logging.info("this run will be over in "+ str((collect_time_end-start_time)/60) +"min.")
-
-    # actually, when one does the calculation it turns out that collection time solely depends on the sample loop
-    # which also makes sense if one thinks about it: Any volume close to zero of a sample loop will mean close to zero collection time.
-    # off course, this should not be followed to stricly because of tailing
 
     # wait until half the reactor is full with reagent
     counter = 0
@@ -68,12 +58,8 @@
         time.sleep(1)
         counter += 1
         if counter == 60:
-<<<<<<< HEAD
-            logging.info("Still "+str((purge_time-time.time())/60)+ "min to wait until collection starts")
-=======
             remaining_time = purge_time-time.time()
             logging.info(f"Still {remaining_time/60:.2f} min to wait until collection starts")
->>>>>>> aec7372e
             counter = 0
 
     necessary_devices_macs['fraction_collection'].switch_to_position(int(current_valve_position) + 1)
