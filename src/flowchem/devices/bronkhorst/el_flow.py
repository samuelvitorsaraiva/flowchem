"""Bronkhorst El-flow mass flow controller (MFC) device driver."""
import asyncio

# Manufacturer package, see https://bronkhorst-propar.readthedocs.io/en/latest/introduction.html.
import propar
from loguru import logger

from flowchem import ureg
from flowchem.devices.bronkhorst.el_flow_component import EPCComponent, MFCComponent
from flowchem.devices.flowchem_device import FlowchemDevice
from flowchem.utils.people import wei_hsin


<<<<<<< HEAD
class ProparDevice(FlowchemDevice):
    """Common functions for all propar devices (i.e. EPC and MFC)."""
=======
def isfloat(num):
    try:
        float(num)
        return True
    except ValueError:
        return False

class EPC(FlowchemDevice):
    DEFAULT_CONFIG = {"channel": 1, "baudrate": 38400}  # "address": 0x80
>>>>>>> 64bb2adf

    def __init__(
        self,
        port: str,
        name="",
        channel: int = 1,
        address: int = 0x80,
    ) -> None:
        super().__init__(name)

        # Metadata
        self.device_info.authors = [wei_hsin]
        self.device_info.manufacturer = "Bronkhorst"

        try:
<<<<<<< HEAD
            self.device = propar.instrument(port, address, channel)
=======
            self.el_press = propar.instrument(
                self.port, address=self.address, channel=self.channel
            )
            self.id = self.el_press.id
            logger.debug(f"Connected {self.id} to {self.port}")
            return
>>>>>>> 64bb2adf
        except OSError as e:
            raise ConnectionError(f"Error connecting to {port} -- {e}") from e

        self.id = self.device.id()
        self.wink = self.device.wink
        logger.debug(f"Connected to {self.id} on port {port}")


class EPC(ProparDevice):
    """Electronic Pressure Controller (EPC), mostly used as backpressure regulator (BPR)."""

    def __init__(
        self,
        port: str,
        name="",
        channel: int = 1,
        address: int = 0x80,
        max_pressure: float = 10,  # bar = 100 % = 32000
    ) -> None:
        super().__init__(port, name, channel, address)
        self.max_pressure = max_pressure

        # Metadata
        self.device_info.model = "EL-PRESS"

    async def initialize(self):
        """Initialize device."""
        await self.set_pressure("0 bar")
        self.components.append(EPCComponent("EPC", self))


    async def set_pressure(self, pressure: str):
        """Set the setpoint of the instrument (0-32000 = 0-max pressure = 0-100%)."""
        if pressure.isnumeric() or isfloat(pressure):
            pressure = pressure + "bar"
            logger.warning("No units provided to set_pressure, assuming bar.")
        set_p = ureg.Quantity(pressure)
        set_n = round(set_p.m_as("bar") * 32000 / self.max_pressure)
        if set_n > 32000:
            self.device.setpoint = 32000
            logger.debug(
                "setting higher than maximum flow rate! set the flow rate to 100%",
            )
        else:
            self.device.setpoint = set_n
            logger.debug(f"set the pressure to {set_n / 320}%")

    async def get_pressure(self) -> float:
        """Get current flow rate in ml/min."""
        m_num = float(self.device.measure)
        return m_num / 32000 * self.max_pressure

    async def get_pressure_percentage(self) -> float:
        """Get current flow rate in percentage."""
        m_num = float(self.device.measure)
        return m_num / 320


class MFC(ProparDevice):
    def __init__(
        self,
        port: str,
        name="",
        channel: int = 1,
        address: int = 0x80,
        max_flow: float = 9,  # ml / min = 100 % = 32000
    ) -> None:
        super().__init__(port, name, channel, address)
        self.max_flow = max_flow

<<<<<<< HEAD
        # Metadata
        self.device_info.model = "EL-FLOW"
=======
        self.metadata = DeviceInfo(
            authors=[dario, jakob, wei_hsin],
            maintainers=[dario],
            manufacturer="bronkhorst",
            model="MFC",
        )

        try:
            self.el_flow = propar.instrument(
                self.port, address=self.address, channel=self.channel
            )
            self.id = self.el_flow.id
            logger.debug(f"Connected {self.id} to {self.port}")
            return
        except OSError as e:
            raise ConnectionError(f"Error connecting to {self.port} -- {e}") from e
>>>>>>> 64bb2adf

    async def initialize(self):
        """Ensure connection."""
        await self.set_flow_setpoint("0 ul/min")
        self.components.append(
            MFCComponent("MFC", self),
        )

    async def set_flow_setpoint(self, flowrate: str):
        """Set the setpoint of the instrument in ml/min (0-32000 = 0-max flowrate = 0-100%)."""
        if flowrate.isnumeric() or isfloat(flowrate):
            flowrate = flowrate + "ml/min"
            logger.warning(
<<<<<<< HEAD
                "No units provided to set_temperature, assuming milliliter/minutes.",
=======
                "No units provided to set_flow_rate, assuming milliliter/minutes."
>>>>>>> 64bb2adf
            )

        set_f = ureg.Quantity(flowrate)
        set_n = round(set_f.m_as("ml/min") * 32000 / self.max_flow)
        if set_n > 32000:
            self.device.setpoint = 32000
            logger.debug(
                "setting higher than maximum flow rate! set the flow rate to 100%",
            )
        else:
            self.device.setpoint = set_n
            logger.debug(f"set the flow rate to {set_n / 320}%")

    async def get_flow_setpoint(self) -> float:
        """Get current flow rate in ml/min."""
        m_num = float(self.device.measure)
        return m_num / 32000 * self.max_flow

    async def get_flow_percentage(self) -> float:
        """Get current flow rate in percentage."""
        m_num = float(self.device.measure)
        return m_num / 320


async def gas_flow(port: str, target_flowrate: str, reaction_time: float):
    Oxygen_flow = MFC(port, max_flow=10, address=6)
    await Oxygen_flow.initialize()
    await Oxygen_flow.set_flow_setpoint("900 ul/min")  # 10%
    # await asyncio.sleep(2)
    # for n in range(100):
    #     print(f"{n} time: {await Oxygen_flow.get_flow_setpoint()}%")
    #
    # # Oxygen_flow.set_flow_setpoint(target_point*32000/9.0)
    # # await asyncio.sleep(reaction_time*60)
    print(Oxygen_flow.id)
    await Oxygen_flow.set_flow_setpoint("0 ml/min")


<<<<<<< HEAD
=======
async def mutiple_connect():
    flow = MFC("COM7", address=1, max_flow=10)
    pressure = EPC("COM7", address=2, max_pressure=10)
    O2_flow = MFC("COM7", address=6, max_flow=10)
    # O2_id = O2_flow.get_id
    # print(await pressure.get_id)
    # print(await flow.get_id)
    await flow.set_flow_setpoint("0.5")
    await flow.set_flow_setpoint("0")


>>>>>>> 64bb2adf
def find_devices_info(port: str):
    """It is also possible to only create a master.
    This removes some abstraction offered by the instrument class,
    such as the setpoint and measure properties,
    the readParameter and writeParameter functions,
    and having to supply the node number on each read/write parameter call.
    """
    # Create the master
    master = propar.master(port, 38400)

    # Get nodes on the network
    nodes = master.get_nodes()

    # Read the usertag of all nodes
    for node in nodes:
        print(node)
        user_tag = master.read(node["address"], 113, 6, propar.PP_TYPE_STRING)
        print(user_tag)


if __name__ == "__main__":
    # find_devices_info("COM7")

    async def multiple_connect():
        flow = MFC("COM7", address=1, max_flow=10)
        pressure = EPC("COM7", address=2, max_pressure=10)
        O2_flow = MFC("COM7", address=6, max_flow=10)

        print(pressure.id)
        print(flow.id)
        print(O2_flow.id)

    asyncio.run(multiple_connect())

    db = propar.database()
    parameters = db.get_parameters([8, 9, 11, 142])<|MERGE_RESOLUTION|>--- conflicted
+++ resolved
@@ -11,10 +11,6 @@
 from flowchem.utils.people import wei_hsin
 
 
-<<<<<<< HEAD
-class ProparDevice(FlowchemDevice):
-    """Common functions for all propar devices (i.e. EPC and MFC)."""
-=======
 def isfloat(num):
     try:
         float(num)
@@ -22,9 +18,9 @@
     except ValueError:
         return False
 
+
 class EPC(FlowchemDevice):
     DEFAULT_CONFIG = {"channel": 1, "baudrate": 38400}  # "address": 0x80
->>>>>>> 64bb2adf
 
     def __init__(
         self,
@@ -40,46 +36,19 @@
         self.device_info.manufacturer = "Bronkhorst"
 
         try:
-<<<<<<< HEAD
-            self.device = propar.instrument(port, address, channel)
-=======
             self.el_press = propar.instrument(
                 self.port, address=self.address, channel=self.channel
             )
-            self.id = self.el_press.id
-            logger.debug(f"Connected {self.id} to {self.port}")
-            return
->>>>>>> 64bb2adf
         except OSError as e:
-            raise ConnectionError(f"Error connecting to {port} -- {e}") from e
-
-        self.id = self.device.id()
-        self.wink = self.device.wink
-        logger.debug(f"Connected to {self.id} on port {port}")
-
-
-class EPC(ProparDevice):
-    """Electronic Pressure Controller (EPC), mostly used as backpressure regulator (BPR)."""
-
-    def __init__(
-        self,
-        port: str,
-        name="",
-        channel: int = 1,
-        address: int = 0x80,
-        max_pressure: float = 10,  # bar = 100 % = 32000
-    ) -> None:
-        super().__init__(port, name, channel, address)
-        self.max_pressure = max_pressure
-
-        # Metadata
-        self.device_info.model = "EL-PRESS"
+            raise ConnectionError(f"Error connecting to {self.port} -- {e}") from e
+
+        self.id = self.el_press.id
+        logger.debug(f"Connected {self.id} to {self.port}")
 
     async def initialize(self):
         """Initialize device."""
         await self.set_pressure("0 bar")
         self.components.append(EPCComponent("EPC", self))
-
 
     async def set_pressure(self, pressure: str):
         """Set the setpoint of the instrument (0-32000 = 0-max pressure = 0-100%)."""
@@ -108,7 +77,9 @@
         return m_num / 320
 
 
-class MFC(ProparDevice):
+class MFC(FlowchemDevice):
+    DEFAULT_CONFIG = {"channel": 1, "baudrate": 38400}  # "address": 0x80
+
     def __init__(
         self,
         port: str,
@@ -120,27 +91,17 @@
         super().__init__(port, name, channel, address)
         self.max_flow = max_flow
 
-<<<<<<< HEAD
         # Metadata
         self.device_info.model = "EL-FLOW"
-=======
-        self.metadata = DeviceInfo(
-            authors=[dario, jakob, wei_hsin],
-            maintainers=[dario],
-            manufacturer="bronkhorst",
-            model="MFC",
-        )
 
         try:
             self.el_flow = propar.instrument(
                 self.port, address=self.address, channel=self.channel
             )
-            self.id = self.el_flow.id
-            logger.debug(f"Connected {self.id} to {self.port}")
-            return
         except OSError as e:
             raise ConnectionError(f"Error connecting to {self.port} -- {e}") from e
->>>>>>> 64bb2adf
+        self.id = self.el_flow.id
+        logger.debug(f"Connected {self.id} to {self.port}")
 
     async def initialize(self):
         """Ensure connection."""
@@ -154,11 +115,7 @@
         if flowrate.isnumeric() or isfloat(flowrate):
             flowrate = flowrate + "ml/min"
             logger.warning(
-<<<<<<< HEAD
-                "No units provided to set_temperature, assuming milliliter/minutes.",
-=======
-                "No units provided to set_flow_rate, assuming milliliter/minutes."
->>>>>>> 64bb2adf
+                "No units provided to set_flow_rate, assuming milliliter/minutes.",
             )
 
         set_f = ureg.Quantity(flowrate)
@@ -197,12 +154,10 @@
     await Oxygen_flow.set_flow_setpoint("0 ml/min")
 
 
-<<<<<<< HEAD
-=======
 async def mutiple_connect():
     flow = MFC("COM7", address=1, max_flow=10)
-    pressure = EPC("COM7", address=2, max_pressure=10)
-    O2_flow = MFC("COM7", address=6, max_flow=10)
+    EPC("COM7", address=2, max_pressure=10)
+    MFC("COM7", address=6, max_flow=10)
     # O2_id = O2_flow.get_id
     # print(await pressure.get_id)
     # print(await flow.get_id)
@@ -210,7 +165,6 @@
     await flow.set_flow_setpoint("0")
 
 
->>>>>>> 64bb2adf
 def find_devices_info(port: str):
     """It is also possible to only create a master.
     This removes some abstraction offered by the instrument class,
