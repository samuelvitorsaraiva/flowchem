from __future__ import annotations

from typing import TYPE_CHECKING

from flowchem.components.technical.power import PowerSwitch
from flowchem.devices.flowchem_device import FlowchemDevice

if TYPE_CHECKING:
    from .bubble_sensor import PhidgetBubbleSensor, PhidgetPowerSource5V

from flowchem.components.sensors.sensor import Sensor


class PhidgetBubbleSensorComponent(Sensor):
    hw_device: PhidgetBubbleSensor  # just for typing

    def __init__(self, name: str, hw_device: FlowchemDevice) -> None:
        super().__init__(name, hw_device)
        # self.add_api_route("/set-data-Interval", self.set_dataInterval, methods=["PUT"])
        self.add_api_route("/read-voltage", self.read_voltage, methods=["GET"])
        self.add_api_route("/acquire-signal", self.acquire_signal, methods=["GET"])

    async def power_on(self) -> bool:
        self.hw_device.power_on()
        return True

    async def power_off(self) -> bool:
        self.hw_device.power_off()
        return True

    async def read_voltage(self) -> float:
        """Read from sensor in Volt."""
        return self.hw_device.read_voltage()

    async def acquire_signal(self) -> float:
        """Transform the voltage from sensor to be expressed in percentage(%)."""
        return self.hw_device.read_intensity()

    async def set_dataInterval(self, datainterval: int) -> bool:
<<<<<<< HEAD
        """Set data interval at the range 20-60000 ms."""
=======
        """set data interval at the range 20-60000 ms (default unit: ms)"""
>>>>>>> 64bb2adf
        self.hw_device.set_dataInterval(datainterval)
        return True


class PhidgetBubbleSensorPowerComponent(PowerSwitch):
    hw_device: PhidgetPowerSource5V  # just for typing

    async def power_on(self) -> bool:
        self.hw_device.power_on()
        return True

    async def power_off(self) -> bool:
        self.hw_device.power_off()
        return True<|MERGE_RESOLUTION|>--- conflicted
+++ resolved
@@ -37,11 +37,7 @@
         return self.hw_device.read_intensity()
 
     async def set_dataInterval(self, datainterval: int) -> bool:
-<<<<<<< HEAD
-        """Set data interval at the range 20-60000 ms."""
-=======
-        """set data interval at the range 20-60000 ms (default unit: ms)"""
->>>>>>> 64bb2adf
+        """Set data interval at the range 20-60000 ms (default unit: ms)."""
         self.hw_device.set_dataInterval(datainterval)
         return True
 
