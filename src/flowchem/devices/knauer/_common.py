"""Module for communication with Knauer devices."""
import asyncio

from loguru import logger

from flowchem.utils.exceptions import InvalidConfigurationError

from .knauer_finder import autodiscover_knauer


class KnauerEthernetDevice:
    """Common base class for shared logic across Knauer pumps and valves."""

    TCP_PORT = 10001
    BUFFER_SIZE = 1024
    _id_counter = 0

<<<<<<< HEAD
    def __init__(self, ip_address, mac_address, **kwargs) -> None:
        """Knauer Ethernet Device - either pump or valve.
=======
    def __init__(self, ip_address, mac_address, network="", **kwargs):
        """
        Knauer Ethernet Device - either pump or valve.
>>>>>>> 64bb2adf

        If a MAC address is given, it is used to autodiscover the IP address.
        Otherwise, the IP address must be given.

        Note that for configuration files, the MAC address is preferred as it is static.

        Args:
        ----
            ip_address: device IP address (only 1 of either IP or MAC address is needed)
            mac_address: device MAC address (only 1 of either IP or MAC address is needed)
            name: name of device (optional)
        """
        super().__init__(**kwargs)

        # MAC address
        if mac_address:
            self.ip_address = self._ip_from_mac(mac_address.lower(), network=network)
        else:
            self.ip_address = ip_address

        # These will be set in initialize()
        self._reader: asyncio.StreamReader = None  # type: ignore
        self._writer: asyncio.StreamWriter = None  # type: ignore

        # Note: the pump requires "\n\r" as EOL, the valves "\r\n"! So this is set by the subclasses
        self.eol = b""

        # Lock communication between write and read reply
        self._lock = asyncio.Lock()

    def _ip_from_mac(self, mac_address: str, network="") -> str:
        """Get IP from MAC."""
        # Autodiscover IP from MAC address
        available_devices = autodiscover_knauer(network)
        # IP if found, None otherwise
        ip_address = available_devices.get(mac_address)
        if ip_address is None:
            raise InvalidConfigurationError(
                f"{self.__class__.__name__}:{self.name}\n"  # type: ignore
                f"Device with MAC address={mac_address} not found!\n"
                f"[Available: {available_devices}]"
            )
        return ip_address

    async def initialize(self):
        """Initialize connection."""
        # Future used to set shorter timeout than default
        future = asyncio.open_connection(host=self.ip_address, port=10001)
        try:
            self._reader, self._writer = await asyncio.wait_for(future, timeout=3)
        except OSError as connection_error:
            logger.exception(connection_error)
            raise InvalidConfigurationError(
                f"Cannot open connection with device {self.__class__.__name__} at IP={self.ip_address}"
            ) from connection_error
        except asyncio.TimeoutError as timeout_error:
            logger.exception(timeout_error)
            raise InvalidConfigurationError(
                f"No reply from device {self.__class__.__name__} at IP={self.ip_address}"
            ) from timeout_error

    async def _send_and_receive(self, message: str) -> str:
        async with self._lock:
            self._writer.write(message.encode("ascii") + self.eol)
            await self._writer.drain()
            logger.debug(f"WRITE >>> '{message}' ")
            reply = await self._reader.readuntil(separator=b"\r")
        logger.debug(f"READ <<< '{reply.decode().strip()}' ")
        return reply.decode("ascii").strip()<|MERGE_RESOLUTION|>--- conflicted
+++ resolved
@@ -15,14 +15,8 @@
     BUFFER_SIZE = 1024
     _id_counter = 0
 
-<<<<<<< HEAD
-    def __init__(self, ip_address, mac_address, **kwargs) -> None:
+    def __init__(self, ip_address, mac_address, network="", **kwargs):
         """Knauer Ethernet Device - either pump or valve.
-=======
-    def __init__(self, ip_address, mac_address, network="", **kwargs):
-        """
-        Knauer Ethernet Device - either pump or valve.
->>>>>>> 64bb2adf
 
         If a MAC address is given, it is used to autodiscover the IP address.
         Otherwise, the IP address must be given.
